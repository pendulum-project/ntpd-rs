--- conflicted
+++ resolved
@@ -77,21 +77,8 @@
             }
         }
 
-<<<<<<< HEAD
-        let result = filter_and_combine(
-            &snapshots,
-            clock.now().unwrap(),
-            NtpDuration::from_exponent(2),
-        );
-=======
         let ntp_instant = NtpInstant::from_ntp_timestamp(clock.now().unwrap());
-        let states: Vec<_> = peers
-            .iter_mut()
-            .filter_map(|c| *c.borrow_and_update())
-            .collect();
-
-        let result = filter_and_combine(&states, ntp_instant, NtpDuration::from_exponent(2));
->>>>>>> c0c9dfa0
+        let result = filter_and_combine(&snapshots, ntp_instant, NtpDuration::from_exponent(2));
 
         match result {
             Some(clock_select) => {
