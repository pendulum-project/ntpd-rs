[package]
name = "ntp-daemon"
version = "0.2.1"
edition = "2021"
license = "Apache-2.0 OR MIT"

# See more keys and their definitions at https://doc.rust-lang.org/cargo/reference/manifest.html

[dependencies]
ntp-proto = { path = "../ntp-proto" }
ntp-os-clock = { path = "../ntp-os-clock" }
ntp-udp = { path = "../ntp-udp" }
<<<<<<< HEAD
tracing = "0.1.37"
tracing-subscriber = { version = "0.3.16", features = ["env-filter", "serde", "json"] }
clap = { version = "4.0.32", features = ["derive", "env"] }
toml = "0.5.10"
thiserror = "1.0.38"
serde = { version = "1.0.152", features = ["derive"] }
serde_json = "1.0.93"
sentry = { version = "0.29.2", optional = true, default-features = false, features = ["backtrace", "contexts", "panic", "reqwest", "rustls"] }
sentry-tracing = { version = "0.29.2", optional = true }
rand = "0.8.5"
rustls = "0.20.7"
libc = "0.2.139"
exitcode = "1.1.2"
prometheus-client = "0.19.0"
async-trait = "0.1.59"
rustls-native-certs = "0.6.2"
rustls-pemfile = "1.0.2"
=======

sentry = { workspace = true, optional = true }
sentry-tracing = { workspace = true, optional = true }
tokio = { workspace = true, features = ["full"] }
tracing.workspace = true
tracing-subscriber.workspace = true
clap.workspace = true
toml.workspace = true
thiserror.workspace = true
rand.workspace = true
libc.workspace = true
exitcode.workspace = true
prometheus-client.workspace = true

serde.workspace = true
serde_json.workspace = true

rustls.workspace = true
rustls-native-certs.workspace = true
rustls-pemfile.workspace = true
>>>>>>> f1095c98

[dev-dependencies]
ntp-proto = { path = "../ntp-proto", features=["ext-test"]}

[features]
sentry = ["dep:sentry", "dep:sentry-tracing"]
new-algorithm = ["ntp-proto/new-algorithm"]
fuzz = []<|MERGE_RESOLUTION|>--- conflicted
+++ resolved
@@ -10,25 +10,6 @@
 ntp-proto = { path = "../ntp-proto" }
 ntp-os-clock = { path = "../ntp-os-clock" }
 ntp-udp = { path = "../ntp-udp" }
-<<<<<<< HEAD
-tracing = "0.1.37"
-tracing-subscriber = { version = "0.3.16", features = ["env-filter", "serde", "json"] }
-clap = { version = "4.0.32", features = ["derive", "env"] }
-toml = "0.5.10"
-thiserror = "1.0.38"
-serde = { version = "1.0.152", features = ["derive"] }
-serde_json = "1.0.93"
-sentry = { version = "0.29.2", optional = true, default-features = false, features = ["backtrace", "contexts", "panic", "reqwest", "rustls"] }
-sentry-tracing = { version = "0.29.2", optional = true }
-rand = "0.8.5"
-rustls = "0.20.7"
-libc = "0.2.139"
-exitcode = "1.1.2"
-prometheus-client = "0.19.0"
-async-trait = "0.1.59"
-rustls-native-certs = "0.6.2"
-rustls-pemfile = "1.0.2"
-=======
 
 sentry = { workspace = true, optional = true }
 sentry-tracing = { workspace = true, optional = true }
@@ -42,6 +23,7 @@
 libc.workspace = true
 exitcode.workspace = true
 prometheus-client.workspace = true
+async-trait.workspace = true
 
 serde.workspace = true
 serde_json.workspace = true
@@ -49,7 +31,6 @@
 rustls.workspace = true
 rustls-native-certs.workspace = true
 rustls-pemfile.workspace = true
->>>>>>> f1095c98
 
 [dev-dependencies]
 ntp-proto = { path = "../ntp-proto", features=["ext-test"]}
