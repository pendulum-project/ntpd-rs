--- conflicted
+++ resolved
@@ -26,11 +26,6 @@
 thiserror.workspace = true
 rand.workspace = true
 libc.workspace = true
-<<<<<<< HEAD
-exitcode.workspace = true
-=======
-prometheus-client.workspace = true
->>>>>>> ce315c73
 async-trait.workspace = true
 
 serde.workspace = true
