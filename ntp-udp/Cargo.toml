--- conflicted
+++ resolved
@@ -7,10 +7,6 @@
 # See more keys and their definitions at https://doc.rust-lang.org/cargo/reference/manifest.html
 
 [dependencies]
-<<<<<<< HEAD
-tokio = { version = "1.18.1", features = ["net"] }
-=======
 tokio = { version = "1.18.2", features = ["net"] }
->>>>>>> 1371e1be
 libc = "0.2.125"
 ntp-proto = { path = "../ntp-proto" }