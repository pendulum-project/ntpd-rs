mod interface_name;
mod socket;

<<<<<<< HEAD
use std::io::ErrorKind;
use std::{io, os::unix::prelude::AsRawFd};

pub use socket::UdpSocket;
=======
use std::{
    io,
    io::{ErrorKind, IoSliceMut},
    mem::{size_of, MaybeUninit},
    net::{Ipv4Addr, SocketAddr},
    os::unix::prelude::{AsRawFd, RawFd},
};

use ntp_proto::NtpTimestamp;
use tokio::io::unix::AsyncFd;
use tracing::{debug, instrument, trace, warn};

// Unix uses an epoch located at 1/1/1970-00:00h (UTC) and NTP uses 1/1/1900-00:00h.
// This leads to an offset equivalent to 70 years in seconds
// there are 17 leap years between the two dates so the offset is
const EPOCH_OFFSET: u32 = (70 * 365 + 17) * 86400;

enum Timestamping {
    Configure(TimestampingConfig),
    #[allow(dead_code)]
    AllSupported,
}

pub struct UdpSocket {
    io: AsyncFd<std::net::UdpSocket>,
    exceptional_condition: AsyncFd<RawFd>,
    send_counter: u32,
    timestamping: TimestampingConfig,
}

impl UdpSocket {
    #[instrument(level = "debug", skip(peer_addr))]
    pub async fn client(listen_addr: SocketAddr, peer_addr: SocketAddr) -> io::Result<UdpSocket> {
        // disable tx timestamping for now (outside of tests)
        let timestamping = TimestampingConfig {
            rx_software: true,
            tx_software: false,
        };

        Self::client_with_timestamping(
            listen_addr,
            peer_addr,
            Timestamping::Configure(timestamping),
        )
        .await
    }

    async fn client_with_timestamping(
        listen_addr: SocketAddr,
        peer_addr: SocketAddr,
        timestamping: Timestamping,
    ) -> io::Result<UdpSocket> {
        let socket = tokio::net::UdpSocket::bind(listen_addr).await?;
        debug!(
            local_addr = debug(socket.local_addr().unwrap()),
            "client socket bound"
        );

        socket.connect(peer_addr).await?;
        debug!(
            local_addr = debug(socket.local_addr().unwrap()),
            peer_addr = debug(socket.peer_addr().unwrap()),
            "client socket connected"
        );

        let socket = socket.into_std()?;

        let timestamping = match timestamping {
            Timestamping::Configure(config) => config,
            Timestamping::AllSupported => TimestampingConfig::all_supported(&socket)?,
        };

        set_timestamping_options(&socket, timestamping)?;

        Ok(UdpSocket {
            exceptional_condition: exceptional_condition_fd(&socket)?,
            io: AsyncFd::new(socket)?,
            send_counter: 0,
            timestamping,
        })
    }

    #[instrument(level = "debug")]
    pub async fn server(listen_addr: SocketAddr) -> io::Result<UdpSocket> {
        let socket = tokio::net::UdpSocket::bind(listen_addr).await?;
        debug!(
            local_addr = debug(socket.local_addr().unwrap()),
            "server socket bound"
        );

        let socket = socket.into_std()?;

        // our supported kernel versions always have receive timestamping. Send timestamping for a
        // server connection is not relevant, so we don't even bother with checking if it is supported
        let timestamping = TimestampingConfig {
            rx_software: true,
            tx_software: false,
        };

        set_timestamping_options(&socket, timestamping)?;

        Ok(UdpSocket {
            exceptional_condition: exceptional_condition_fd(&socket)?,
            io: AsyncFd::new(socket)?,
            send_counter: 0,
            timestamping,
        })
    }

    #[instrument(level = "trace", skip(self, buf), fields(
        local_addr = debug(self.as_ref().local_addr().unwrap()),
        peer_addr = debug(self.as_ref().peer_addr()),
        buf_size = buf.len(),
    ))]
    pub async fn send(&mut self, buf: &[u8]) -> io::Result<(usize, Option<NtpTimestamp>)> {
        let send_size = self.send_help(buf).await?;
        let expected_counter = self.send_counter;
        self.send_counter = self.send_counter.wrapping_add(1);

        if self.timestamping.tx_software {
            // the send timestamp may never come set a very short timeout to prevent hanging forever.
            // We automatically fall back to a less accurate timestamp when this function returns None
            let timeout = std::time::Duration::from_millis(10);

            match tokio::time::timeout(timeout, self.fetch_send_timestamp(expected_counter)).await {
                Err(_) => {
                    warn!("Packet without timestamp");
                    Ok((send_size, None))
                }
                Ok(send_timestamp) => Ok((send_size, Some(send_timestamp?))),
            }
        } else {
            trace!("send timestamping not supported");
            Ok((send_size, None))
        }
    }

    async fn send_help(&self, buf: &[u8]) -> io::Result<usize> {
        trace!(size = buf.len(), "sending bytes");
        loop {
            let mut guard = self.io.writable().await?;
            match guard.try_io(|inner| inner.get_ref().send(buf)) {
                Ok(result) => match result {
                    Err(e) => {
                        debug!(error = debug(&e), "error sending data");
                        return Err(e);
                    }
                    Ok(size) => {
                        trace!(sent = size, "sent bytes");
                        return Ok(size);
                    }
                },
                Err(_would_block) => {
                    trace!("blocked after becoming writable, retrying");
                    continue;
                }
            }
        }
    }

    async fn fetch_send_timestamp(&self, expected_counter: u32) -> io::Result<NtpTimestamp> {
        trace!("waiting for timestamp socket to become readable to fetch a send timestamp");
        loop {
            // Send timestamps are sent to the udp socket's error queue. Sadly, tokio does not
            // currently support awaiting whether there is something in the error queue
            // see https://github.com/tokio-rs/tokio/issues/4885.
            //
            // Therefore, we manually configure an extra file descriptor to listen for POLLPRI on
            // the main udp socket. This `exceptional_condition` file descriptor becomes readable
            // when there is something in the error queue.
            let mut guard = self.exceptional_condition.readable().await?;
            match guard.try_io(|_| fetch_send_timestamp_help(self.io.get_ref(), expected_counter)) {
                Ok(Ok(Some(send_timestamp))) => {
                    return Ok(send_timestamp);
                }
                Ok(Ok(None)) => {
                    continue;
                }
                Ok(Err(e)) => {
                    warn!(error = debug(&e), "Error fetching timestamp");
                    return Err(e);
                }
                Err(_would_block) => {
                    trace!("timestamp blocked after becoming readable, retrying");
                    continue;
                }
            }
        }
    }

    #[instrument(level = "trace", skip(self, buf), fields(
        local_addr = debug(self.as_ref().local_addr().unwrap()),
        buf_size = buf.len(),
    ))]
    pub async fn send_to(&self, buf: &[u8], addr: SocketAddr) -> io::Result<usize> {
        trace!(size = buf.len(), ?addr, "sending bytes");
        loop {
            let mut guard = self.io.writable().await?;
            match guard.try_io(|inner| inner.get_ref().send_to(buf, &addr)) {
                Ok(result) => {
                    match &result {
                        Ok(size) => trace!(sent = size, "sent bytes"),
                        Err(e) => debug!(error = debug(e), "error sending data"),
                    }
                    return result;
                }
                Err(_would_block) => {
                    trace!("blocked after becoming writable, retrying");
                    continue;
                }
            }
        }
    }

    #[instrument(level = "trace", skip(self, buf), fields(
        local_addr = debug(self.as_ref().local_addr().unwrap()),
        peer_addr = debug(self.as_ref().peer_addr().ok()),
        buf_size = buf.len(),
    ))]
    pub async fn recv(
        &self,
        buf: &mut [u8],
    ) -> io::Result<(usize, SocketAddr, Option<NtpTimestamp>)> {
        loop {
            trace!("waiting for socket to become readable");
            let mut guard = self.io.readable().await?;
            let result = match guard.try_io(|inner| recv(inner.get_ref(), buf)) {
                Err(_would_block) => {
                    trace!("blocked after becoming readable, retrying");
                    continue;
                }
                Ok(result) => result,
            };
            match &result {
                Ok((size, addr, ts)) => {
                    trace!(size, ts = debug(ts), addr = debug(addr), "received message")
                }
                Err(e) => debug!(error = debug(e), "error receiving data"),
            }
            return result;
        }
    }
}

impl AsRef<std::net::UdpSocket> for UdpSocket {
    fn as_ref(&self) -> &std::net::UdpSocket {
        self.io.get_ref()
    }
}
>>>>>>> 85620d77

/// Makes the kernel return the timestamp as a cmsg alongside an empty packet,
/// as opposed to alongside the original packet
const SOF_TIMESTAMPING_OPT_TSONLY: u32 = 1 << 11;
/// Makes the kernel return a packet id in the error cmsg.
const SOF_TIMESTAMPING_OPT_ID: u32 = 1 << 7;

fn set_timestamping_options(
    udp_socket: &std::net::UdpSocket,
    timestamping: TimestampingConfig,
) -> io::Result<()> {
    let fd = udp_socket.as_raw_fd();

    let mut options = 0;

    if timestamping.rx_software || timestamping.tx_software {
        // enable software timestamping
        options |= libc::SOF_TIMESTAMPING_SOFTWARE
    }

    if timestamping.rx_software {
        // we want receive timestamps
        options |= libc::SOF_TIMESTAMPING_RX_SOFTWARE
    }

    if timestamping.tx_software {
        // - we want send timestamps
        // - return just the timestamp, don't send the full message along
        // - tag the timestamp with an ID
        options |= libc::SOF_TIMESTAMPING_TX_SOFTWARE
            | SOF_TIMESTAMPING_OPT_TSONLY
            | SOF_TIMESTAMPING_OPT_ID;
    }

    unsafe {
        cerr(libc::setsockopt(
            fd,
            libc::SOL_SOCKET,
            libc::SO_TIMESTAMPING,
            &options as *const _ as *const libc::c_void,
            std::mem::size_of::<libc::c_int>() as libc::socklen_t,
        ))?
    };

    Ok(())
}

/// Turn a C failure (-1 is returned) into a rust Result
pub(crate) fn cerr(t: libc::c_int) -> std::io::Result<libc::c_int> {
    match t {
        -1 => Err(std::io::Error::last_os_error()),
        _ => Ok(t),
    }
}

/// Receive a message on a socket (retry if interrupted)
fn receive_message(
    socket: &std::net::UdpSocket,
    message_header: &mut libc::msghdr,
    flags: libc::c_int,
) -> io::Result<libc::c_int> {
    loop {
        match cerr(unsafe { libc::recvmsg(socket.as_raw_fd(), message_header, flags) } as _) {
            Err(e) if ErrorKind::Interrupted == e.kind() => {
                // retry when the recv was interrupted
                continue;
            }

            other => return other,
        }
    }
}

enum ControlMessage {
    Timestamping(libc::timespec),
    ReceiveError(libc::sock_extended_err),
    Other(libc::cmsghdr),
}

fn control_messages(message_header: &libc::msghdr) -> impl Iterator<Item = ControlMessage> + '_ {
    raw_control_messages(message_header).map(|msg| match (msg.cmsg_level, msg.cmsg_type) {
        (libc::SOL_SOCKET, libc::SO_TIMESTAMPING) => {
            // Safety: SO_TIMESTAMPING always has a timespec in the data
            let cmsg_data = unsafe { libc::CMSG_DATA(msg) } as *const libc::timespec;
            let timespec = unsafe { std::ptr::read_unaligned(cmsg_data) };
            ControlMessage::Timestamping(timespec)
        }

        (libc::SOL_IP, libc::IP_RECVERR) | (libc::SOL_IPV6, libc::IPV6_RECVERR) => {
            // this is part of how timestamps are reported.
            let error = unsafe {
                let ptr = libc::CMSG_DATA(msg) as *const libc::sock_extended_err;
                std::ptr::read_unaligned(ptr)
            };

            ControlMessage::ReceiveError(error)
        }
        _ => ControlMessage::Other(*msg),
    })
}

fn raw_control_messages(message_header: &libc::msghdr) -> impl Iterator<Item = &libc::cmsghdr> {
    let mut cmsg = unsafe { libc::CMSG_FIRSTHDR(message_header).as_ref() };

    std::iter::from_fn(move || match cmsg {
        None => None,
        Some(current) => {
            cmsg = unsafe { libc::CMSG_NXTHDR(message_header, current).as_ref() };

            Some(current)
        }
    })
}

/// The space used to store a control message that contains a value of type T
const fn control_message_space<T>() -> usize {
    (unsafe { libc::CMSG_SPACE((std::mem::size_of::<T>()) as _) }) as usize
}

pub(crate) fn zeroed_sockaddr_storage() -> libc::sockaddr_storage {
    // a zeroed-out sockaddr storage is semantically valid, because a ss_family with value 0 is
    // libc::AF_UNSPEC. Hence the rest of the data does not come with any constraints
    unsafe { std::mem::MaybeUninit::zeroed().assume_init() }
}

#[derive(Debug, Clone, Copy, Default)]
pub(crate) struct TimestampingConfig {
    rx_software: bool,
    tx_software: bool,
}

#[repr(C)]
#[allow(non_camel_case_types)]
#[derive(Default)]
struct ethtool_ts_info {
    cmd: u32,
    so_timestamping: u32,
    phc_index: u32,
    tx_types: u32,
    tx_reserved: [u32; 3],
    rx_filters: u32,
    rx_reserved: [u32; 3],
}

#[repr(C)]
#[allow(non_camel_case_types)]
struct ifreq {
    ifrn_name: [u8; 16],
    __empty_space: [u8; 40],
}

impl TimestampingConfig {
    /// Enable all timestamping options that are supported by this crate and the hardware/software
    /// of the device we're running on
    #[allow(dead_code)]
    fn all_supported(udp_socket: &std::net::UdpSocket) -> std::io::Result<Self> {
        // Get time stamping and PHC info
        const ETHTOOL_GET_TS_INFO: u32 = 0x00000041;

        let tsi: ethtool_ts_info = ethtool_ts_info {
            cmd: ETHTOOL_GET_TS_INFO,
            ..Default::default()
        };

        let fd = udp_socket.as_raw_fd();

        if let Some(ifrn_name) = interface_name::interface_name(udp_socket.local_addr()?)? {
            let ifr: ifreq = ifreq {
                ifrn_name,
                __empty_space: [0; 40],
            };

            const SIOCETHTOOL: u64 = 0x8946;
            cerr(unsafe { libc::ioctl(fd, SIOCETHTOOL, &ifr) }).unwrap();

            let support = Self {
                rx_software: tsi.so_timestamping & libc::SOF_TIMESTAMPING_RX_SOFTWARE != 0,
                tx_software: tsi.so_timestamping & libc::SOF_TIMESTAMPING_TX_SOFTWARE != 0,
            };

            // per the documentation of `SOF_TIMESTAMPING_RX_SOFTWARE`:
            //
            // > Request rx timestamps when data enters the kernel. These timestamps are generated
            // > just after a device driver hands a packet to the kernel receive stack.
            //
            // the linux kernal should always support receive software timestamping
            assert!(support.rx_software);

            Ok(support)
        } else {
            Ok(Self::default())
        }
    }
<<<<<<< HEAD
=======
}

fn exceptional_condition_fd(
    socket_of_interest: &std::net::UdpSocket,
) -> std::io::Result<AsyncFd<RawFd>> {
    let fd = cerr(unsafe { libc::epoll_create1(0) })?;

    let mut event = libc::epoll_event {
        events: libc::EPOLLPRI as u32,
        u64: 0u64,
    };

    cerr(unsafe {
        libc::epoll_ctl(
            fd,
            libc::EPOLL_CTL_ADD,
            socket_of_interest.as_raw_fd(),
            &mut event,
        )
    })?;

    AsyncFd::new(fd)
}

#[cfg(test)]
mod tests {
    use super::*;

    #[test]
    fn test_timestamping_reasonable() {
        tokio_test::block_on(async {
            let mut a = UdpSocket::client_with_timestamping(
                SocketAddr::from((Ipv4Addr::LOCALHOST, 8000)),
                SocketAddr::from((Ipv4Addr::LOCALHOST, 8001)),
                Timestamping::AllSupported,
            )
            .await
            .unwrap();
            let b = UdpSocket::client(
                SocketAddr::from((Ipv4Addr::LOCALHOST, 8001)),
                SocketAddr::from((Ipv4Addr::LOCALHOST, 8000)),
            )
            .await
            .unwrap();

            tokio::spawn(async move {
                a.send(&[1; 48]).await.unwrap();
                tokio::time::sleep(std::time::Duration::from_millis(200)).await;
                a.send(&[2; 48]).await.unwrap();
            });

            let mut buf = [0; 48];
            let (s1, _, t1) = b.recv(&mut buf).await.unwrap();
            let (s2, _, t2) = b.recv(&mut buf).await.unwrap();
            assert_eq!(s1, 48);
            assert_eq!(s2, 48);

            let t1 = t1.unwrap();
            let t2 = t2.unwrap();
            let delta = t2 - t1;

            assert!(delta.to_seconds() > 0.15 && delta.to_seconds() < 0.25);
        });
    }

    #[test]
    fn test_send_timestamp() {
        tokio_test::block_on(async {
            let mut a = UdpSocket::client_with_timestamping(
                SocketAddr::from((Ipv4Addr::LOCALHOST, 8012)),
                SocketAddr::from((Ipv4Addr::LOCALHOST, 8013)),
                Timestamping::AllSupported,
            )
            .await
            .unwrap();
            let b = UdpSocket::client(
                SocketAddr::from((Ipv4Addr::LOCALHOST, 8013)),
                SocketAddr::from((Ipv4Addr::LOCALHOST, 8012)),
            )
            .await
            .unwrap();

            let (ssend, tsend) = a.send(&[1; 48]).await.unwrap();
            let mut buf = [0; 48];
            let (srecv, _, trecv) = b.recv(&mut buf).await.unwrap();

            assert_eq!(ssend, 48);
            assert_eq!(srecv, 48);

            let tsend = tsend.unwrap();
            let trecv = trecv.unwrap();
            let delta = trecv - tsend;
            assert!(delta.to_seconds().abs() < 0.2);
        });
    }
>>>>>>> 85620d77
}<|MERGE_RESOLUTION|>--- conflicted
+++ resolved
@@ -1,262 +1,10 @@
 mod interface_name;
 mod socket;
 
-<<<<<<< HEAD
-use std::io::ErrorKind;
-use std::{io, os::unix::prelude::AsRawFd};
-
 pub use socket::UdpSocket;
-=======
-use std::{
-    io,
-    io::{ErrorKind, IoSliceMut},
-    mem::{size_of, MaybeUninit},
-    net::{Ipv4Addr, SocketAddr},
-    os::unix::prelude::{AsRawFd, RawFd},
-};
-
-use ntp_proto::NtpTimestamp;
+use std::os::unix::prelude::{AsRawFd, RawFd};
+
 use tokio::io::unix::AsyncFd;
-use tracing::{debug, instrument, trace, warn};
-
-// Unix uses an epoch located at 1/1/1970-00:00h (UTC) and NTP uses 1/1/1900-00:00h.
-// This leads to an offset equivalent to 70 years in seconds
-// there are 17 leap years between the two dates so the offset is
-const EPOCH_OFFSET: u32 = (70 * 365 + 17) * 86400;
-
-enum Timestamping {
-    Configure(TimestampingConfig),
-    #[allow(dead_code)]
-    AllSupported,
-}
-
-pub struct UdpSocket {
-    io: AsyncFd<std::net::UdpSocket>,
-    exceptional_condition: AsyncFd<RawFd>,
-    send_counter: u32,
-    timestamping: TimestampingConfig,
-}
-
-impl UdpSocket {
-    #[instrument(level = "debug", skip(peer_addr))]
-    pub async fn client(listen_addr: SocketAddr, peer_addr: SocketAddr) -> io::Result<UdpSocket> {
-        // disable tx timestamping for now (outside of tests)
-        let timestamping = TimestampingConfig {
-            rx_software: true,
-            tx_software: false,
-        };
-
-        Self::client_with_timestamping(
-            listen_addr,
-            peer_addr,
-            Timestamping::Configure(timestamping),
-        )
-        .await
-    }
-
-    async fn client_with_timestamping(
-        listen_addr: SocketAddr,
-        peer_addr: SocketAddr,
-        timestamping: Timestamping,
-    ) -> io::Result<UdpSocket> {
-        let socket = tokio::net::UdpSocket::bind(listen_addr).await?;
-        debug!(
-            local_addr = debug(socket.local_addr().unwrap()),
-            "client socket bound"
-        );
-
-        socket.connect(peer_addr).await?;
-        debug!(
-            local_addr = debug(socket.local_addr().unwrap()),
-            peer_addr = debug(socket.peer_addr().unwrap()),
-            "client socket connected"
-        );
-
-        let socket = socket.into_std()?;
-
-        let timestamping = match timestamping {
-            Timestamping::Configure(config) => config,
-            Timestamping::AllSupported => TimestampingConfig::all_supported(&socket)?,
-        };
-
-        set_timestamping_options(&socket, timestamping)?;
-
-        Ok(UdpSocket {
-            exceptional_condition: exceptional_condition_fd(&socket)?,
-            io: AsyncFd::new(socket)?,
-            send_counter: 0,
-            timestamping,
-        })
-    }
-
-    #[instrument(level = "debug")]
-    pub async fn server(listen_addr: SocketAddr) -> io::Result<UdpSocket> {
-        let socket = tokio::net::UdpSocket::bind(listen_addr).await?;
-        debug!(
-            local_addr = debug(socket.local_addr().unwrap()),
-            "server socket bound"
-        );
-
-        let socket = socket.into_std()?;
-
-        // our supported kernel versions always have receive timestamping. Send timestamping for a
-        // server connection is not relevant, so we don't even bother with checking if it is supported
-        let timestamping = TimestampingConfig {
-            rx_software: true,
-            tx_software: false,
-        };
-
-        set_timestamping_options(&socket, timestamping)?;
-
-        Ok(UdpSocket {
-            exceptional_condition: exceptional_condition_fd(&socket)?,
-            io: AsyncFd::new(socket)?,
-            send_counter: 0,
-            timestamping,
-        })
-    }
-
-    #[instrument(level = "trace", skip(self, buf), fields(
-        local_addr = debug(self.as_ref().local_addr().unwrap()),
-        peer_addr = debug(self.as_ref().peer_addr()),
-        buf_size = buf.len(),
-    ))]
-    pub async fn send(&mut self, buf: &[u8]) -> io::Result<(usize, Option<NtpTimestamp>)> {
-        let send_size = self.send_help(buf).await?;
-        let expected_counter = self.send_counter;
-        self.send_counter = self.send_counter.wrapping_add(1);
-
-        if self.timestamping.tx_software {
-            // the send timestamp may never come set a very short timeout to prevent hanging forever.
-            // We automatically fall back to a less accurate timestamp when this function returns None
-            let timeout = std::time::Duration::from_millis(10);
-
-            match tokio::time::timeout(timeout, self.fetch_send_timestamp(expected_counter)).await {
-                Err(_) => {
-                    warn!("Packet without timestamp");
-                    Ok((send_size, None))
-                }
-                Ok(send_timestamp) => Ok((send_size, Some(send_timestamp?))),
-            }
-        } else {
-            trace!("send timestamping not supported");
-            Ok((send_size, None))
-        }
-    }
-
-    async fn send_help(&self, buf: &[u8]) -> io::Result<usize> {
-        trace!(size = buf.len(), "sending bytes");
-        loop {
-            let mut guard = self.io.writable().await?;
-            match guard.try_io(|inner| inner.get_ref().send(buf)) {
-                Ok(result) => match result {
-                    Err(e) => {
-                        debug!(error = debug(&e), "error sending data");
-                        return Err(e);
-                    }
-                    Ok(size) => {
-                        trace!(sent = size, "sent bytes");
-                        return Ok(size);
-                    }
-                },
-                Err(_would_block) => {
-                    trace!("blocked after becoming writable, retrying");
-                    continue;
-                }
-            }
-        }
-    }
-
-    async fn fetch_send_timestamp(&self, expected_counter: u32) -> io::Result<NtpTimestamp> {
-        trace!("waiting for timestamp socket to become readable to fetch a send timestamp");
-        loop {
-            // Send timestamps are sent to the udp socket's error queue. Sadly, tokio does not
-            // currently support awaiting whether there is something in the error queue
-            // see https://github.com/tokio-rs/tokio/issues/4885.
-            //
-            // Therefore, we manually configure an extra file descriptor to listen for POLLPRI on
-            // the main udp socket. This `exceptional_condition` file descriptor becomes readable
-            // when there is something in the error queue.
-            let mut guard = self.exceptional_condition.readable().await?;
-            match guard.try_io(|_| fetch_send_timestamp_help(self.io.get_ref(), expected_counter)) {
-                Ok(Ok(Some(send_timestamp))) => {
-                    return Ok(send_timestamp);
-                }
-                Ok(Ok(None)) => {
-                    continue;
-                }
-                Ok(Err(e)) => {
-                    warn!(error = debug(&e), "Error fetching timestamp");
-                    return Err(e);
-                }
-                Err(_would_block) => {
-                    trace!("timestamp blocked after becoming readable, retrying");
-                    continue;
-                }
-            }
-        }
-    }
-
-    #[instrument(level = "trace", skip(self, buf), fields(
-        local_addr = debug(self.as_ref().local_addr().unwrap()),
-        buf_size = buf.len(),
-    ))]
-    pub async fn send_to(&self, buf: &[u8], addr: SocketAddr) -> io::Result<usize> {
-        trace!(size = buf.len(), ?addr, "sending bytes");
-        loop {
-            let mut guard = self.io.writable().await?;
-            match guard.try_io(|inner| inner.get_ref().send_to(buf, &addr)) {
-                Ok(result) => {
-                    match &result {
-                        Ok(size) => trace!(sent = size, "sent bytes"),
-                        Err(e) => debug!(error = debug(e), "error sending data"),
-                    }
-                    return result;
-                }
-                Err(_would_block) => {
-                    trace!("blocked after becoming writable, retrying");
-                    continue;
-                }
-            }
-        }
-    }
-
-    #[instrument(level = "trace", skip(self, buf), fields(
-        local_addr = debug(self.as_ref().local_addr().unwrap()),
-        peer_addr = debug(self.as_ref().peer_addr().ok()),
-        buf_size = buf.len(),
-    ))]
-    pub async fn recv(
-        &self,
-        buf: &mut [u8],
-    ) -> io::Result<(usize, SocketAddr, Option<NtpTimestamp>)> {
-        loop {
-            trace!("waiting for socket to become readable");
-            let mut guard = self.io.readable().await?;
-            let result = match guard.try_io(|inner| recv(inner.get_ref(), buf)) {
-                Err(_would_block) => {
-                    trace!("blocked after becoming readable, retrying");
-                    continue;
-                }
-                Ok(result) => result,
-            };
-            match &result {
-                Ok((size, addr, ts)) => {
-                    trace!(size, ts = debug(ts), addr = debug(addr), "received message")
-                }
-                Err(e) => debug!(error = debug(e), "error receiving data"),
-            }
-            return result;
-        }
-    }
-}
-
-impl AsRef<std::net::UdpSocket> for UdpSocket {
-    fn as_ref(&self) -> &std::net::UdpSocket {
-        self.io.get_ref()
-    }
-}
->>>>>>> 85620d77
 
 /// Makes the kernel return the timestamp as a cmsg alongside an empty packet,
 /// as opposed to alongside the original packet
@@ -267,7 +15,7 @@
 fn set_timestamping_options(
     udp_socket: &std::net::UdpSocket,
     timestamping: TimestampingConfig,
-) -> io::Result<()> {
+) -> std::io::Result<()> {
     let fd = udp_socket.as_raw_fd();
 
     let mut options = 0;
@@ -317,10 +65,10 @@
     socket: &std::net::UdpSocket,
     message_header: &mut libc::msghdr,
     flags: libc::c_int,
-) -> io::Result<libc::c_int> {
+) -> std::io::Result<libc::c_int> {
     loop {
         match cerr(unsafe { libc::recvmsg(socket.as_raw_fd(), message_header, flags) } as _) {
-            Err(e) if ErrorKind::Interrupted == e.kind() => {
+            Err(e) if std::io::ErrorKind::Interrupted == e.kind() => {
                 // retry when the recv was interrupted
                 continue;
             }
@@ -450,11 +198,9 @@
             Ok(Self::default())
         }
     }
-<<<<<<< HEAD
-=======
-}
-
-fn exceptional_condition_fd(
+}
+
+pub(crate) fn exceptional_condition_fd(
     socket_of_interest: &std::net::UdpSocket,
 ) -> std::io::Result<AsyncFd<RawFd>> {
     let fd = cerr(unsafe { libc::epoll_create1(0) })?;
@@ -474,78 +220,4 @@
     })?;
 
     AsyncFd::new(fd)
-}
-
-#[cfg(test)]
-mod tests {
-    use super::*;
-
-    #[test]
-    fn test_timestamping_reasonable() {
-        tokio_test::block_on(async {
-            let mut a = UdpSocket::client_with_timestamping(
-                SocketAddr::from((Ipv4Addr::LOCALHOST, 8000)),
-                SocketAddr::from((Ipv4Addr::LOCALHOST, 8001)),
-                Timestamping::AllSupported,
-            )
-            .await
-            .unwrap();
-            let b = UdpSocket::client(
-                SocketAddr::from((Ipv4Addr::LOCALHOST, 8001)),
-                SocketAddr::from((Ipv4Addr::LOCALHOST, 8000)),
-            )
-            .await
-            .unwrap();
-
-            tokio::spawn(async move {
-                a.send(&[1; 48]).await.unwrap();
-                tokio::time::sleep(std::time::Duration::from_millis(200)).await;
-                a.send(&[2; 48]).await.unwrap();
-            });
-
-            let mut buf = [0; 48];
-            let (s1, _, t1) = b.recv(&mut buf).await.unwrap();
-            let (s2, _, t2) = b.recv(&mut buf).await.unwrap();
-            assert_eq!(s1, 48);
-            assert_eq!(s2, 48);
-
-            let t1 = t1.unwrap();
-            let t2 = t2.unwrap();
-            let delta = t2 - t1;
-
-            assert!(delta.to_seconds() > 0.15 && delta.to_seconds() < 0.25);
-        });
-    }
-
-    #[test]
-    fn test_send_timestamp() {
-        tokio_test::block_on(async {
-            let mut a = UdpSocket::client_with_timestamping(
-                SocketAddr::from((Ipv4Addr::LOCALHOST, 8012)),
-                SocketAddr::from((Ipv4Addr::LOCALHOST, 8013)),
-                Timestamping::AllSupported,
-            )
-            .await
-            .unwrap();
-            let b = UdpSocket::client(
-                SocketAddr::from((Ipv4Addr::LOCALHOST, 8013)),
-                SocketAddr::from((Ipv4Addr::LOCALHOST, 8012)),
-            )
-            .await
-            .unwrap();
-
-            let (ssend, tsend) = a.send(&[1; 48]).await.unwrap();
-            let mut buf = [0; 48];
-            let (srecv, _, trecv) = b.recv(&mut buf).await.unwrap();
-
-            assert_eq!(ssend, 48);
-            assert_eq!(srecv, 48);
-
-            let tsend = tsend.unwrap();
-            let trecv = trecv.unwrap();
-            let delta = trecv - tsend;
-            assert!(delta.to_seconds().abs() < 0.2);
-        });
-    }
->>>>>>> 85620d77
 }