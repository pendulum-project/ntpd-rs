use crate::{
    filter::{FilterTuple, LastMeasurements},
    packet::{NtpAssociationMode, NtpLeapIndicator},
<<<<<<< HEAD
    time_types::NtpInstant,
    NtpDuration, NtpHeader, NtpTimestamp, PollInterval, ReferenceId,
=======
    time_types::{FrequencyTolerance, NtpInstant},
    NtpDuration, NtpHeader, NtpTimestamp, ReferenceId,
>>>>>>> 1d0405c6
};

const MAX_STRATUM: u8 = 16;

#[derive(Debug, Default, Clone, Copy)]
pub(crate) struct PeerStatistics {
    pub offset: NtpDuration,
    pub delay: NtpDuration,

    pub dispersion: NtpDuration,
    pub jitter: f64,
}

#[derive(Debug, Clone)]
pub struct Peer {
    // Poll interval state
    last_poll_interval: PollInterval,
    next_poll_interval: PollInterval,
    remote_min_poll_interval: PollInterval,

    // Last packet information
    next_expected_origin: Option<NtpTimestamp>,

    statistics: PeerStatistics,
    last_measurements: LastMeasurements,
    last_packet: NtpHeader,
    time: NtpInstant,
    #[allow(dead_code)]
    peer_id: ReferenceId,
    our_id: ReferenceId,
    reach: Reach,
}

/// Used to determine whether the server is reachable and the data are fresh
///
/// This value is represented as an 8-bit shift register. The register is shifted left
/// by one bit when a packet is sent and the rightmost bit is set to zero.  
/// As valid packets arrive, the rightmost bit is set to one.
/// If the register contains any nonzero bits, the server is considered reachable;
/// otherwise, it is unreachable.
#[derive(Debug, Default, Clone, Copy)]
struct Reach(u8);

impl Reach {
    fn is_reachable(&self) -> bool {
        self.0 != 0
    }

    /// We have just received a packet, so the peer is definitely reachable
    fn received_packet(&mut self) {
        self.0 |= 1;
    }

    /// A packet received some number of poll intervals ago is decreasingly relevant for
    /// determining that a peer is still reachable. We discount the packets received so far.
    fn poll(&mut self) {
        self.0 <<= 1
    }
}

#[derive(Debug, Clone, Copy)]
pub struct SystemSnapshot {
    /// May be updated by local_clock
    pub poll_interval: PollInterval,
    /// A constant at runtime
    pub precision: NtpDuration,
    /// May be updated by clock_update
    pub leap_indicator: NtpLeapIndicator,
}

impl Default for SystemSnapshot {
    fn default() -> Self {
        Self {
            poll_interval: PollInterval::default(),
            precision: NtpDuration::from_exponent(-18),
            leap_indicator: NtpLeapIndicator::Unknown,
        }
    }
}

pub enum IgnoreReason {
    /// The association mode is not one that this peer supports
    InvalidMode,
    /// The send time on the received packet is not the time we sent it at
    InvalidPacketTime,
    /// Received a Kiss-o'-Death https://datatracker.ietf.org/doc/html/rfc5905#section-7.4
    KissIgnore,
    /// Received a DENY or RSTR Kiss-o'-Death, and must demobilize the association
    KissDemobilize,
    /// The best packet is older than the peer's current time
    TooOld,
}

#[derive(Debug, Clone, Copy)]
pub struct PeerSnapshot {
    pub(crate) time: NtpInstant,
    pub(crate) root_distance_without_time: NtpDuration,
    pub(crate) stratum: u8,
    pub(crate) statistics: PeerStatistics,
}

impl PeerSnapshot {
    pub(crate) fn accept_synchronization(
        &self,
        local_clock_time: NtpInstant,
<<<<<<< HEAD
        system_poll: PollInterval,
=======
        frequency_tolerance: FrequencyTolerance,
        distance_threshold: NtpDuration,
        system_poll: NtpDuration,
>>>>>>> 1d0405c6
    ) -> Result<(), AcceptSynchronizationError> {
        use AcceptSynchronizationError::*;

        // the only check that is time-dependent is the distance check. All other checks are
        // handled by the peer, an no PeerUpdated would be produced if any of those checks fails

        //  A distance error occurs if the root distance exceeds the
        //  distance threshold plus an increment equal to one poll interval.
<<<<<<< HEAD
        let distance = self.root_distance(local_clock_time);
        if distance > MAX_DISTANCE + multiply_by_phi(system_poll.as_duration()) {
=======
        let distance = self.root_distance(local_clock_time, frequency_tolerance);
        if distance > distance_threshold + (system_poll * frequency_tolerance) {
>>>>>>> 1d0405c6
            return Err(Distance);
        }

        Ok(())
    }

    pub(crate) fn root_distance(
        &self,
        local_clock_time: NtpInstant,
        frequency_tolerance: FrequencyTolerance,
    ) -> NtpDuration {
        self.root_distance_without_time + ((local_clock_time - self.time) * frequency_tolerance)
    }
}

#[derive(Debug, PartialEq, Eq)]
#[repr(u8)]
pub enum AcceptSynchronizationError {
    ServerUnreachable,
    Loop,
    Distance,
    Stratum,
}

impl Peer {
    pub fn new(our_id: ReferenceId, peer_id: ReferenceId, local_clock_time: NtpInstant) -> Self {
        // we initialize with the current time so that we're in the correct epoch.
        let time = local_clock_time;

        Self {
            last_poll_interval: PollInterval::MIN,
            next_poll_interval: PollInterval::MIN,
            remote_min_poll_interval: PollInterval::MIN,

            next_expected_origin: None,

            statistics: Default::default(),
            last_measurements: Default::default(),
            last_packet: Default::default(),
            time,
            our_id,
            peer_id,
            reach: Default::default(),
        }
    }

    pub fn get_interval_next_poll(&mut self, system_poll_interval: PollInterval) -> PollInterval {
        self.last_poll_interval = system_poll_interval
            .max(self.remote_min_poll_interval)
            .max(self.next_poll_interval);

        self.next_poll_interval = self.last_poll_interval.inc();

        self.last_poll_interval
    }

    pub fn generate_poll_message(&mut self, local_clock_time: NtpInstant) -> NtpHeader {
        self.reach.poll();

        let mut packet = NtpHeader::new();
        packet.poll = self.last_poll_interval.as_log();
        packet.mode = NtpAssociationMode::Client;

        // we write into the origin_timestamp and transmit_timestamp to validate the packet we get
        // back. The origin_timestamp must not be changed, the transmit_timestamp must be changed
        let local_clock_time = NtpTimestamp::from_bits(local_clock_time.to_bits());
        self.next_expected_origin = Some(local_clock_time);

        // in handle_incoming, we check that this field is unchanged
        packet.origin_timestamp = local_clock_time;

        // in handle_incoming, we check that this field was updated
        packet.transmit_timestamp = local_clock_time;

        packet
    }

    pub fn handle_incoming(
        &mut self,
        system: SystemSnapshot,
        message: NtpHeader,
        local_clock_time: NtpInstant,
        frequency_tolerance: FrequencyTolerance,
        recv_time: NtpTimestamp,
    ) -> Result<PeerSnapshot, IgnoreReason> {
        // the transmit_timestamp field was not changed from the bogus value we put into it
        let transmit_unchanged = Some(message.transmit_timestamp) == self.next_expected_origin;

        // the origin_timestamp changed; the server is not allowed to modify this field
        let origin_changed = Some(message.origin_timestamp) != self.next_expected_origin;

        if message.mode != NtpAssociationMode::Server {
            // we currently only support a client <-> server association
            Err(IgnoreReason::InvalidMode)
        } else if transmit_unchanged || origin_changed {
            Err(IgnoreReason::InvalidPacketTime)
        } else if message.is_kiss_rate() {
            self.remote_min_poll_interval =
                Ord::max(self.remote_min_poll_interval.inc(), self.last_poll_interval);
            Err(IgnoreReason::KissIgnore)
        } else if message.is_kiss_rstr() || message.is_kiss_deny() {
            Err(IgnoreReason::KissDemobilize)
        } else if message.is_kiss() {
            // Ignore unrecognized control messages
            Err(IgnoreReason::KissIgnore)
        } else {
            // For reachability, mark that we have had a response
            self.reach.received_packet();

            // Received answer, so no need for backoff
            self.next_poll_interval = self.last_poll_interval;

            let filter_input = FilterTuple::from_packet_default(
                &message,
                system.precision,
                local_clock_time,
                frequency_tolerance,
                recv_time,
            );

            self.message_for_system(
                filter_input,
                system.leap_indicator,
                system.precision,
                frequency_tolerance,
            )
        }
    }

    /// Data from a peer that is needed for the (global) clock filter and combine process
    fn message_for_system(
        &mut self,
        new_tuple: FilterTuple,
        system_leap_indicator: NtpLeapIndicator,
        system_precision: NtpDuration,
        frequency_tolerance: FrequencyTolerance,
    ) -> Result<PeerSnapshot, IgnoreReason> {
        let updated = self.last_measurements.step(
            new_tuple,
            self.time,
            system_leap_indicator,
            system_precision,
            frequency_tolerance,
        );

        match updated {
            None => Err(IgnoreReason::TooOld),
            Some((statistics, smallest_delay_time)) => {
                self.statistics = statistics;
                self.time = smallest_delay_time;

                let snapshot = PeerSnapshot {
                    time: self.time,
                    root_distance_without_time: self.root_distance_without_time(),
                    stratum: self.last_packet.stratum,
                    statistics: self.statistics,
                };

                Ok(snapshot)
            }
        }
    }

    /// The root synchronization distance is the maximum error due to
    /// all causes of the local clock relative to the primary server.
    /// It is defined as half the total delay plus total dispersion
    /// plus peer jitter.
    fn root_distance(
        &self,
        local_clock_time: NtpInstant,
        frequency_tolerance: FrequencyTolerance,
    ) -> NtpDuration {
        self.root_distance_without_time() + ((local_clock_time - self.time) * frequency_tolerance)
    }

    /// Root distance without the `(local_clock_time - self.time) * PHI` term
    fn root_distance_without_time(&self) -> NtpDuration {
        NtpDuration::MIN_DISPERSION.max(self.last_packet.root_delay + self.statistics.delay) / 2i64
            + self.last_packet.root_dispersion
            + self.statistics.dispersion
            + NtpDuration::from_seconds(self.statistics.jitter)
    }

    /// Test if association p is acceptable for synchronization
    ///
    /// Known as `accept` and `fit` in the specification.
    pub fn accept_synchronization(
        &self,
        local_clock_time: NtpInstant,
        frequency_tolerance: FrequencyTolerance,
        distance_threshold: NtpDuration,
        system_poll: NtpDuration,
    ) -> Result<(), AcceptSynchronizationError> {
        use AcceptSynchronizationError::*;

        // A stratum error occurs if
        //     1: the server has never been synchronized,
        //     2: the server stratum is invalid
        if !self.last_packet.leap.is_synchronized() || self.last_packet.stratum >= MAX_STRATUM {
            return Err(Stratum);
        }

        //  A distance error occurs if the root distance exceeds the
        //  distance threshold plus an increment equal to one poll interval.
        let distance = self.root_distance(local_clock_time, frequency_tolerance);
        if distance > distance_threshold + (system_poll * frequency_tolerance) {
            return Err(Distance);
        }

        // Detect whether the remote uses us as their main time reference.
        // if so, we shouldn't sync to them as that would create a loop.
        // Note, this can only ever be an issue if the peer is not using
        // hardware as its source, so ignore reference_id if stratum is 1.
        if self.last_packet.stratum != 1 && self.last_packet.reference_id == self.our_id {
            return Err(Loop);
        }

        // An unreachable error occurs if the server is unreachable.
        if !self.reach.is_reachable() {
            return Err(ServerUnreachable);
        }

        Ok(())
    }

    #[cfg(any(test, feature = "fuzz"))]
    pub(crate) fn test_peer() -> Self {
        Peer {
            last_poll_interval: PollInterval::default(),
            next_poll_interval: PollInterval::default(),
            remote_min_poll_interval: PollInterval::default(),

            next_expected_origin: None,

            statistics: Default::default(),
            last_measurements: Default::default(),
            last_packet: Default::default(),
            time: Default::default(),
            peer_id: ReferenceId::from_int(0),
            our_id: ReferenceId::from_int(0),
            reach: Reach::default(),
        }
    }
}

#[cfg(test)]
mod test {
    use super::*;

    #[test]
    fn test_root_duration_sanity() {
        // Ensure root distance at least increases as it is supposed to
        // when changing the main measurement parameters

        let duration_1s = NtpDuration::from_fixed_int(1_0000_0000);
        let duration_2s = NtpDuration::from_fixed_int(2_0000_0000);

        let timestamp_1s = NtpInstant::from_fixed_int(1_0000_0000);
        let timestamp_2s = NtpInstant::from_fixed_int(2_0000_0000);

        let ft = FrequencyTolerance::ppm(15);

        let mut packet = NtpHeader::new();
        packet.root_delay = duration_1s;
        packet.root_dispersion = duration_1s;
        let reference = Peer {
            statistics: PeerStatistics {
                delay: duration_1s,
                dispersion: duration_1s,
                ..Default::default()
            },
            last_packet: packet,
            time: timestamp_1s,
            ..Peer::test_peer()
        };

        assert!(
            reference.root_distance(timestamp_1s, ft) < reference.root_distance(timestamp_2s, ft)
        );

        let sample = Peer {
            statistics: PeerStatistics {
                delay: duration_2s,
                dispersion: duration_1s,
                ..Default::default()
            },
            last_packet: packet,
            time: timestamp_1s,
            ..Peer::test_peer()
        };
        assert!(reference.root_distance(timestamp_1s, ft) < sample.root_distance(timestamp_1s, ft));

        let sample = Peer {
            statistics: PeerStatistics {
                delay: duration_1s,
                dispersion: duration_2s,
                ..Default::default()
            },
            last_packet: packet,
            time: timestamp_1s,
            ..Peer::test_peer()
        };
        assert!(reference.root_distance(timestamp_1s, ft) < sample.root_distance(timestamp_1s, ft));

        let sample = Peer {
            statistics: PeerStatistics {
                delay: duration_1s,
                dispersion: duration_1s,
                ..Default::default()
            },
            last_packet: packet,
            time: NtpInstant::ZERO,
            ..Peer::test_peer()
        };
        assert!(reference.root_distance(timestamp_1s, ft) < sample.root_distance(timestamp_1s, ft));

        packet.root_delay = duration_2s;
        let sample = Peer {
            statistics: PeerStatistics {
                delay: duration_1s,
                dispersion: duration_1s,
                ..Default::default()
            },
            last_packet: packet,
            time: timestamp_1s,
            ..Peer::test_peer()
        };
        packet.root_delay = duration_1s;
        assert!(reference.root_distance(timestamp_1s, ft) < sample.root_distance(timestamp_1s, ft));

        packet.root_dispersion = duration_2s;
        let sample = Peer {
            statistics: PeerStatistics {
                delay: duration_1s,
                dispersion: duration_1s,
                ..Default::default()
            },
            last_packet: packet,
            time: timestamp_1s,
            ..Peer::test_peer()
        };
        packet.root_dispersion = duration_1s;
        assert!(reference.root_distance(timestamp_1s, ft) < sample.root_distance(timestamp_1s, ft));

        let sample = Peer {
            statistics: PeerStatistics {
                delay: duration_1s,
                dispersion: duration_1s,
                ..Default::default()
            },
            last_packet: packet,
            time: timestamp_1s,
            ..Peer::test_peer()
        };

        assert_eq!(
            reference.root_distance(timestamp_1s, ft),
            sample.root_distance(timestamp_1s, ft)
        );
    }

    #[test]
    fn reachability() {
        let mut reach = Reach::default();

        // the default reach register value is 0, and hence not reachable
        assert!(!reach.is_reachable());

        // when we receive a packet, we set the right-most bit;
        // we just received a packet from the peer, so it is reachable
        reach.received_packet();
        assert!(reach.is_reachable());

        // on every poll, the register is shifted to the left, and there are
        // 8 bits. So we can poll 7 times and the peer is still considered reachable
        for _ in 0..7 {
            reach.poll();
        }

        assert!(reach.is_reachable());

        // but one more poll and all 1 bits have been shifted out;
        // the peer is no longer reachable
        reach.poll();
        assert!(!reach.is_reachable());

        // until we receive a packet from it again
        reach.received_packet();
        assert!(reach.is_reachable());
    }

    #[test]
    fn test_accept_synchronization() {
        use AcceptSynchronizationError::*;

        let local_clock_time = NtpInstant::ZERO;
        let ft = FrequencyTolerance::ppm(15);
        let dt = NtpDuration::ONE;
        let system_poll = NtpDuration::ZERO;

        let mut peer = Peer::test_peer();

        // by default, the packet id and the peer's id are the same, indicating a loop
        assert_eq!(
            peer.accept_synchronization(local_clock_time, ft, dt, system_poll),
            Err(Loop)
        );

        peer.our_id = ReferenceId::from_int(42);

        assert_eq!(
            peer.accept_synchronization(local_clock_time, ft, dt, system_poll),
            Err(ServerUnreachable)
        );

        peer.reach.received_packet();

        assert_eq!(
            peer.accept_synchronization(local_clock_time, ft, dt, system_poll),
            Ok(())
        );

        peer.last_packet.leap = NtpLeapIndicator::Unknown;
        assert_eq!(
            peer.accept_synchronization(local_clock_time, ft, dt, system_poll),
            Err(Stratum)
        );

        peer.last_packet.leap = NtpLeapIndicator::NoWarning;
        peer.last_packet.stratum = 42;
        assert_eq!(
            peer.accept_synchronization(local_clock_time, ft, dt, system_poll),
            Err(Stratum)
        );

        peer.last_packet.stratum = 0;

        peer.last_packet.root_dispersion = dt * 2;
        assert_eq!(
            peer.accept_synchronization(local_clock_time, ft, dt, system_poll),
            Err(Distance)
        );
    }
}<|MERGE_RESOLUTION|>--- conflicted
+++ resolved
@@ -1,13 +1,8 @@
 use crate::{
     filter::{FilterTuple, LastMeasurements},
     packet::{NtpAssociationMode, NtpLeapIndicator},
-<<<<<<< HEAD
-    time_types::NtpInstant,
+    time_types::{FrequencyTolerance, NtpInstant},
     NtpDuration, NtpHeader, NtpTimestamp, PollInterval, ReferenceId,
-=======
-    time_types::{FrequencyTolerance, NtpInstant},
-    NtpDuration, NtpHeader, NtpTimestamp, ReferenceId,
->>>>>>> 1d0405c6
 };
 
 const MAX_STRATUM: u8 = 16;
@@ -113,13 +108,9 @@
     pub(crate) fn accept_synchronization(
         &self,
         local_clock_time: NtpInstant,
-<<<<<<< HEAD
-        system_poll: PollInterval,
-=======
         frequency_tolerance: FrequencyTolerance,
         distance_threshold: NtpDuration,
-        system_poll: NtpDuration,
->>>>>>> 1d0405c6
+        system_poll: PollInterval,
     ) -> Result<(), AcceptSynchronizationError> {
         use AcceptSynchronizationError::*;
 
@@ -128,13 +119,8 @@
 
         //  A distance error occurs if the root distance exceeds the
         //  distance threshold plus an increment equal to one poll interval.
-<<<<<<< HEAD
-        let distance = self.root_distance(local_clock_time);
-        if distance > MAX_DISTANCE + multiply_by_phi(system_poll.as_duration()) {
-=======
         let distance = self.root_distance(local_clock_time, frequency_tolerance);
-        if distance > distance_threshold + (system_poll * frequency_tolerance) {
->>>>>>> 1d0405c6
+        if distance > distance_threshold + (system_poll.as_duration() * frequency_tolerance) {
             return Err(Distance);
         }
 
